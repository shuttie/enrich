<<<<<<< HEAD
Version 0.6.3 (2012-12-XX)
--------------------------
JS tracker: bumped to 0.9.0                                  -- DONE
JS tracker: each event now sent with an event type `e` (#63) -- DONE
JS tracker: refactoring of event definition code             -- DONE
JS tracker: added attachUserId(boolean) method (#92)         -- DONE
JS tracker: added a combine only option to snowpak.sh        -- DONE
Serde: bumped to 0.5.3                                       -- DONE
Serde: now extracts event type (`e`) from querystring (#63)  --
Serde: now attaches UUID event_id to each event (#89)        --
Serde: added support for IP address override in querystring (#90) --
HiveQL: hive-rolling-etl.q bumped to 0.5.2                     -- DONE
HiveQL: non-hive-rolling-etl.q bumped to 0.0.4                 -- DONE
HiveQL: event and event_id now extracted from Serde (#63, #89) -- DONE
EmrEtlRunner: updated config file template                     -- DONE
=======
Version 0.6.3 (2012-12-17)
--------------------------
JS tracker: bumped to 0.8.2
JS tracker: fixed regressions from splitting JS into multiple files (#103)
HiveQL: hive-rolling-etl.q bumped to 0.5.2
HiveQL: addded missing comma in hive-rolling-etl.q (#112)
>>>>>>> c6f68b2f

Version 0.6.2 (2012-11-29)
--------------------------
JS tracker: bumped to 0.8.1
JS tracker: fixed bug with trailing comma (#102)
JS tracker: removed console.log when not debugging (#101)
JS tracker: removed minified sp.js from version control (added .gitignore to keep it out)
SnowCannon: bumped submodule to latest shermozle/SnowCannon commit

Version 0.6.1 (2012-11-28)
--------------------------
JS tracker: bumped to 0.8.0
JS tracker: rename ice.png to i - BREAKING CHANGE (#29)
JS tracker: added setCollectorCf() and deprecated setAccount() (#32)
JS tracker: Tracker constructor now supports Cf or Url (part of #44)
JS tracker: getTrackerCf() and -Url() added, getTracker() deprecated (part of #44)
JS tracker: added tracker version (`tv`) to querystring (#41)
JS tracker: added color depth tracking (part of #69)
JS tracker: added timezone tracking (part of #69)
JS tracker: added user fingerprinting (#70)
JS tracker: broke out .js into multiple files (#55)
EmrEtlRunner: bumped to 0.0.6
EmrEtlRunner: --skip takes multiple args (part of #83, supercedes #80)
EmrEtlRunner: add --process-bucket to process a bucket directly (part of #83)
StorageLoader: bumped to 0.0.2
StorageLoader: changed the data file encloser to NULL (#88)
Serde: bumped to 0.5.2
Serde: now extracts color depth, timezone and fingerprint fields
Serde: added useragent into ETL (#68)
Serde: now extracts platform field
HiveQL: hive-rolling-etl.q bumped to 0.5.1
HiveQL: non-hive-rolling-etl.q bumped to 0.0.3
HiveQL: now extracts color depth, timezone and fingerprint fields
HiveQL: now includes raw useragent as a separate field (#68)
HiveQL: platform field no longer a placeholder
HiveQL: event_name field renamed to event (prep for #89)
HiveQL: added event_id as a placeholder
Infobright: bumped setup_infobright.sql to 0.0.3
Infobright: added migration script (0.0.1/2 -> 0.0.3)
Infobright: now includes color depth, timezone and fingerprint fields
Infobright: now includes raw useragent (#68)
Infobright: event_name field renamed to event
Infobright: added event_id as a placeholder (prep for #89)

Version 0.6.0 (2012-11-12)
--------------------------
EmrEtlRunner: bumped to 0.0.5
EmrEtlRunner: bumped gem dependencies to match StorageLoader (including Sluice 0.0.4)
EmrEtlRunner: renamed snowplow-emr-etl.sh to snowplow-emr-etl-runner.sh
StorageLoader: added. Ruby app to load SnowPlow events into local databases etc
Serde: bumped to 0.5.1
Serde: changed all Booleans to Bytes for non-Hive output
HiveQL: bumped non-hive-rolling-etl.q to 0.0.2
HiveQL: changed non-hive-rolling-etl.q to use the two _bt Byte fields
Infobright: bumped setup_infobright.sql to 0.0.2
Infobright: changed booleans to tinyint(1)s (non-breaking change) 

Version 0.5.2 (2012-11-05)
--------------------------
EmrEtlRunner: bump to 0.0.4
EmrEtlRunner: fixed reference to old version of Hive deserializer in config.yml (fixes #71)
EmrEtlRunner: fixed bug using sub-folders with the Processing Bucket (fixes #72)
EmrEtlRunner: can now skip move-files-to-Processing-Bucket or EMR stages (fixes #58)
EmrEtlRunner: S3 filecopy code now moved to Sluice, an external Ruby gem

Version 0.5.1 (2012-10-31)
--------------------------
Data model: stubbed new event_name and platform fields
Infobright: added setup scripts and docs into 4-storage/infobright (fixes #57)
Infobright: added version handling (v_tracker, v_collector, v_etl)
HiveQL: removed hive-exact-etl.q as no longer supported
HiveQL: added non-hive-rolling-etl.q for Infobright- (and other db-)friendly event file format
HiveQL: added version handling (v_tracker, v_collector, v_etl) (fixes #42)
Serde: bumped to 0.5.0
Serde: updated to avoid throwing exceptions on a bad field, fixes #52 (thanks @mtibben!)
Serde: moved some exception handling closer to the throw point, pull req #66 (thanks @mtibben!)
Serde: added continue_on_unexpected_error (thanks @mtibben!)
Serde: tabs are changed to 4 spaces, fixes #61
Serde: browser features are now also available as individual fields, for non-hive-rolling-etl.q to use
Serde: added version handling (v_tracker, v_collector, v_etl)
EmrEtlRunner: bumped to 0.0.3
EmrEtlRunner: moved 3 .rb files in lib/ into lib/snowplow-emr-etl-runner
EmrEtlRunner: added/updated configuration options (:etl: section and hiveql versioning params)

Version 0.5.0 (2012-10-24)
--------------------------
Tidied up folder structure inside 3-etl/
Serde: assembles to /target, not to /upload any more (and jars won't be committed to Git)
EmrEtlRunner: added. Ruby application to run Hive ETL process on Amazon EMR

Version 0.4.10 (2012-10-10)
---------------------------
SnowCannon: bumped submodule to latest shermozle/SnowCannon commit
HiveQL: moved app_id to end of table for backwards compatibility
HiveQL: fixed bug where pointing to serde 0.4.8 NOT new serde 0.4.9

Version 0.4.9 (2012-10-01)
--------------------------
Serde: fixed bug where row not nulled if a critical field un-parseable
Serde: added support for new application ID (#33)
Serde: added deserialization of ecommerce fields, plus tests (#34, #51)
Serde: test suite enhancements (adding Scala helper objects)
Serde: added tests including #13 and #10
snowplow.js: bumped to 0.7.0
snowplow.js: renamed said to aid for application ID

Version 0.4.8 (2012-09-14)
--------------------------
Serde: added support for /i as well as /ice.png (issue #35)
Serde: added support for new (2012-09-12) CloudFront format
Serde: handles Cf bucket with Forward Query String = yes (issue #39) 
Serde: made marketing attribution parsing more robust

Version 0.4.7 (2012-09-05)
--------------------------
snowplow.js: bumped to version 0.6
snowplow.js: added setSiteId functionality
snowplow.js: added ecommerce tracking

Version 0.4.6 (2012-08-18)
--------------------------
snowplow.js: added setCollectorUrl functionality

Version 0.4.5 (2012-08-03)
--------------------------
Serde: upgraded httpclient and tweaked URL code (issue #15)
Serde: now extracting our 5 marketing fields (issue #12)
Serde: added support for client-timestamp (issue #18)
Serde: now stripping line breaks (issue #23)

Version 0.4.4 (2012-07-28)
--------------------------
Restructured into 5 sub-systems
Updated README to explain sub-systems

Version 0.4.3 (2012-07-02)
--------------------------
Removed status code checks from Serde
Serde now outputs into /upload folder (to be uploaded by SnowPlow::Etl Ruby gem)

Version 0.4.2 (2012-06-19)
--------------------------
Moved serde into /hive from own repo

Version 0.4.1 (2012-06-16)
--------------------------
Updated serde to 0.4.4
Moved documentation to wiki

Version 0.4.0 (2012-05-30)
--------------------------
Improved names of querystring params
Added page-url to QS as fallback
Added Hive Deserializer as submodule
Documentation updates

Version 0.3.0 (2012-05-18)
--------------------------
Mostly documentation

Version 0.2.0
-------------
Formalised minification process

Version 0.1.0
-------------
Initial release of SnowPlow.js<|MERGE_RESOLUTION|>--- conflicted
+++ resolved
@@ -1,5 +1,4 @@
-<<<<<<< HEAD
-Version 0.6.3 (2012-12-XX)
+Version 0.6.5 (2012-12-XX)
 --------------------------
 JS tracker: bumped to 0.9.0                                  -- DONE
 JS tracker: each event now sent with an event type `e` (#63) -- DONE
@@ -14,14 +13,13 @@
 HiveQL: non-hive-rolling-etl.q bumped to 0.0.4                 -- DONE
 HiveQL: event and event_id now extracted from Serde (#63, #89) -- DONE
 EmrEtlRunner: updated config file template                     -- DONE
-=======
-Version 0.6.3 (2012-12-17)
+
+Version 0.6.3 (2012-12-18)
 --------------------------
 JS tracker: bumped to 0.8.2
 JS tracker: fixed regressions from splitting JS into multiple files (#103)
 HiveQL: hive-rolling-etl.q bumped to 0.5.2
 HiveQL: addded missing comma in hive-rolling-etl.q (#112)
->>>>>>> c6f68b2f
 
 Version 0.6.2 (2012-11-29)
 --------------------------
